--- conflicted
+++ resolved
@@ -67,11 +67,8 @@
 # exclude files from `ag` search
 .ignore
 
-<<<<<<< HEAD
-=======
 # license finder
 lf_logs/
 
->>>>>>> bf9d187e
 # exclude credential created during CI
 google-credentials.json