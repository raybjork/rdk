--- conflicted
+++ resolved
@@ -1038,27 +1038,18 @@
 		if cfgCopy.ID == "" {
 			cfgCopy.ID = component.Name
 		}
-<<<<<<< HEAD
-		model, err := r.extractModelFrameJSON(ctx, component.ResourceName())
-		if err != nil && !errors.Is(err, referenceframe.ErrNoModelInformation) {
-			// When we have non-nil errors here, it is because the resource is not yet available.
-			// In this case, we will exclude it from the FS.
-			// When it becomes available, it will be included.
-			continue
-=======
 
 		var model referenceframe.Model
 		var err error
 		switch component.ResourceName().API.SubtypeName {
 		case arm.SubtypeName, gantry.SubtypeName, gripper.SubtypeName: // catch the case for all the ModelFramers
-			model, err = r.extractModelFrameJSON(component.ResourceName())
+			model, err = r.extractModelFrameJSON(ctx, component.ResourceName())
 			if err != nil && !errors.Is(err, referenceframe.ErrNoModelInformation) {
 				// When we have non-nil errors here, it is because the resource is not yet available.
 				// In this case, we will exclude it from the FS. When it becomes available, it will be included.
 				continue
 			}
 		default:
->>>>>>> 55e25ad1
 		}
 		lif, err := cfgCopy.ParseConfig()
 		if err != nil {
