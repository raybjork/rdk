// protoutils are a collection of util methods for using proto in rdk
package protoutils

import (
	"fmt"
	"reflect"
	"strings"

	"github.com/golang/geo/r3"
	"google.golang.org/protobuf/types/known/structpb"

	"github.com/pkg/errors"
	commonpb "go.viam.com/rdk/proto/api/common/v1"
	"go.viam.com/rdk/resource"
	"go.viam.com/rdk/spatialmath"
)

// ResourceNameToProto converts a resource.Name to its proto counterpart.
func ResourceNameToProto(name resource.Name) *commonpb.ResourceName {
	return &commonpb.ResourceName{
		Namespace: string(name.Namespace),
		Type:      string(name.ResourceType),
		Subtype:   string(name.ResourceSubtype),
		Name:      name.ShortName(),
	}
}

// ResourceNameFromProto converts a proto ResourceName to its rdk counterpart.
func ResourceNameFromProto(name *commonpb.ResourceName) resource.Name {
	return resource.NewName(
		resource.Namespace(name.Namespace),
		resource.TypeName(name.Type),
		resource.SubtypeName(name.Subtype),
		name.Name,
	)
}

// InterfaceToMap attempts to coerce an interface into a form acceptable by structpb.NewStruct.
// Expects a struct or a map-like object.
func InterfaceToMap(data interface{}) (map[string]interface{}, error) {
	if data == nil {
		return nil, errors.New("no data passed in")
	}
	t := reflect.TypeOf(data)
	if t.Kind() == reflect.Ptr {
		t = t.Elem()
	}
	var res map[string]interface{}
	var err error
	switch t.Kind() {
	case reflect.Struct:
		res, err = structToMap(data)
		if err != nil {
			return nil, err
		}
	case reflect.Map:
		res, err = marshalMap(data)
		if err != nil {
			return nil, err
		}
	default:
		return nil, errors.Errorf("data of type %T and kind %s not a struct or a map-like object", data, t.Kind().String())
	}
	return res, nil
}

// StructToStructPb converts an arbitrary Go struct to a *structpb.Struct. Only exported fields are included in the
// returned proto.
func StructToStructPb(i interface{}) (*structpb.Struct, error) {
	encoded, err := InterfaceToMap(i)
	if err != nil {
		return nil, errors.Wrap(err,
			fmt.Sprintf("unable to convert interface %v to a form acceptable to structpb.NewStruct", i))
	}
	ret, err := structpb.NewStruct(encoded)
	if err != nil {
		return nil, errors.Wrap(err, fmt.Sprintf("unable to construct structpb.Struct from map %v", encoded))
	}
	return ret, nil
}

func toInterface(data interface{}) (interface{}, error) {
	t := reflect.TypeOf(data)
	v := reflect.ValueOf(data)
	if t.Kind() == reflect.Ptr {
		t = t.Elem()
		v = reflect.Indirect(v)
	}

	var newData interface{}
	var err error
	switch t.Kind() {
	case reflect.Struct:
		newData, err = structToMap(data)
		if err != nil {
			return nil, err
		}
	case reflect.Map:
		newData, err = marshalMap(data)
		if err != nil {
			return nil, err
		}
	case reflect.Slice:
		newData, err = marshalSlice(data)
		if err != nil {
			return nil, err
		}
	case reflect.String:
		newData = v.String()
	case reflect.Uint, reflect.Uint8, reflect.Uint16, reflect.Uint32, reflect.Uint64:
		newData = v.Uint()
	case reflect.Int, reflect.Int8, reflect.Int16, reflect.Int32, reflect.Int64:
		newData = v.Int()
	default:
		newData = data
	}
	return newData, nil
}

func isEmptyValue(v reflect.Value) bool {
	switch v.Kind() {
	case reflect.Array, reflect.Map, reflect.Slice, reflect.String:
		return v.Len() == 0
	case reflect.Bool:
		return !v.Bool()
	case reflect.Int, reflect.Int8, reflect.Int16, reflect.Int32, reflect.Int64:
		return v.Int() == 0
	case reflect.Uint, reflect.Uint8, reflect.Uint16, reflect.Uint32, reflect.Uint64, reflect.Uintptr:
		return v.Uint() == 0
	case reflect.Float32, reflect.Float64:
		return v.Float() == 0
	case reflect.Interface, reflect.Ptr:
		return v.IsNil()
	}
	return false
}

// structToMap attempts to coerce a struct into a form acceptable by grpc. Ignores omitempty tags
func structToMap(data interface{}) (map[string]interface{}, error) {
	t := reflect.TypeOf(data)
	if t.Kind() == reflect.Ptr {
		t = t.Elem()
	}
	if t.Kind() != reflect.Struct {
		return nil, errors.Errorf("data of type %T is not a struct", data)
	}
	res := map[string]interface{}{}
	value := reflect.ValueOf(data)
	if value.Kind() == reflect.Ptr && value.IsNil() {
		return res, nil
	}
	value = reflect.Indirect(value)
	for i := 0; i < t.NumField(); i++ {
		sField := t.Field(i)
		tag := sField.Tag.Get("json")
		key := sField.Name

		if tag == "-" {
			continue
		}

		// tag name should be first element of tag string
		tagName := strings.Split(tag, ",")[0]
		if tagName != "" {
			key = tagName
		}

		// skip unexported fields
		if !value.Field(i).CanInterface() {
			continue
		}

		field := value.Field(i).Interface()

		// If "omitempty" is specified in the tag, it ignores empty values.
		if strings.Contains(tag, "omitempty") && isEmptyValue(reflect.ValueOf(field)) {
			continue
		}

		data, err := toInterface(field)
		if err != nil {
			return nil, err
		}

		res[key] = data
	}
	return res, nil
}

// marshalMap attempts to coerce maps of string keys into a form acceptable by grpc
func marshalMap(data interface{}) (map[string]interface{}, error) {
	s := reflect.ValueOf(data)
	if s.Kind() != reflect.Map {
		return nil, errors.Errorf("data of type %T is not a map", data)
	}

	iter := reflect.ValueOf(data).MapRange()
	result := map[string]interface{}{}
	var err error
	for iter.Next() {
		k := iter.Key()
		if k.Kind() != reflect.String {
			return nil, errors.Errorf("map keys of type %v are not strings", k.Kind())
		}
		v := iter.Value().Interface()
		result[k.String()], err = toInterface(v)
		if err != nil {
			return nil, err
		}
	}
	return result, nil
}

// marshalSlice attempts to coerce list data into a form acceptable by grpc
func marshalSlice(data interface{}) ([]interface{}, error) {
	s := reflect.ValueOf(data)
	if s.Kind() != reflect.Slice {
		return nil, errors.Errorf("data of type %T is not a slice", data)
	}

	newList := make([]interface{}, 0, s.Len())
	for i := 0; i < s.Len(); i++ {
		value := s.Index(i).Interface()
		data, err := toInterface(value)
		if err != nil {
			return nil, err
		}
		newList = append(newList, data)
	}
	return newList, nil
}

// ConvertVectorProtoToR3
func ConvertVectorProtoToR3(v *commonpb.Vector3) r3.Vector {
	if v == nil {
		return r3.Vector{}
	}
	return r3.Vector{X: v.X, Y: v.Y, Z: v.Z}
}

// ConvertVectorR3ToProto
func ConvertVectorR3ToProto(v r3.Vector) *commonpb.Vector3 {
	return &commonpb.Vector3{X: v.X, Y: v.Y, Z: v.Z}
}

// ConvertOrientationToProto
func ConvertOrientationToProto(o spatialmath.Orientation) *commonpb.Orientation {
	oo := &commonpb.Orientation{}
	if o != nil {
<<<<<<< HEAD
		ov := o.OrientationVectorRadians()
=======
		ov := o.OrientationVectorDegrees()
>>>>>>> bf9d187e
		oo.OX = ov.OX
		oo.OY = ov.OY
		oo.OZ = ov.OZ
		oo.Theta = ov.Theta
	}
	return oo
}

// ConvertProtoToOrientation
func ConvertProtoToOrientation(o *commonpb.Orientation) spatialmath.Orientation {
<<<<<<< HEAD
	return &spatialmath.OrientationVector{
=======
	return &spatialmath.OrientationVectorDegrees{
>>>>>>> bf9d187e
		OX : o.OX,
		OY : o.OY,
		OZ : o.OZ,
		Theta : o.Theta	,
	}
}<|MERGE_RESOLUTION|>--- conflicted
+++ resolved
@@ -247,11 +247,7 @@
 func ConvertOrientationToProto(o spatialmath.Orientation) *commonpb.Orientation {
 	oo := &commonpb.Orientation{}
 	if o != nil {
-<<<<<<< HEAD
-		ov := o.OrientationVectorRadians()
-=======
 		ov := o.OrientationVectorDegrees()
->>>>>>> bf9d187e
 		oo.OX = ov.OX
 		oo.OY = ov.OY
 		oo.OZ = ov.OZ
@@ -262,11 +258,7 @@
 
 // ConvertProtoToOrientation
 func ConvertProtoToOrientation(o *commonpb.Orientation) spatialmath.Orientation {
-<<<<<<< HEAD
-	return &spatialmath.OrientationVector{
-=======
 	return &spatialmath.OrientationVectorDegrees{
->>>>>>> bf9d187e
 		OX : o.OX,
 		OY : o.OY,
 		OZ : o.OZ,
