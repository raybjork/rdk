// Package builtin implements a motion service.
package builtin

import (
	"bytes"
	"context"
	"fmt"
	"math"
	"sync"
	"time"

	"github.com/edaniels/golog"
	"github.com/golang/geo/r3"
	geo "github.com/kellydunn/golang-geo"
	"github.com/pkg/errors"
	servicepb "go.viam.com/api/service/motion/v1"
	goutils "go.viam.com/utils"

	"go.viam.com/rdk/components/base"
	"go.viam.com/rdk/components/base/kinematicbase"
	"go.viam.com/rdk/components/movementsensor"
	"go.viam.com/rdk/internal"
	"go.viam.com/rdk/motionplan"
	"go.viam.com/rdk/operation"
	"go.viam.com/rdk/pointcloud"
	"go.viam.com/rdk/referenceframe"
	"go.viam.com/rdk/resource"
	"go.viam.com/rdk/robot/framesystem"
	"go.viam.com/rdk/services/motion"
	"go.viam.com/rdk/services/slam"
	"go.viam.com/rdk/spatialmath"
)

func init() {
	resource.RegisterDefaultService(
		motion.API,
		resource.DefaultServiceModel,
		resource.Registration[motion.Service, *Config]{
			Constructor: NewBuiltIn,
			WeakDependencies: []internal.ResourceMatcher{
				internal.SLAMDependencyWildcardMatcher,
				internal.ComponentDependencyWildcardMatcher,
			},
		})
}

const (
	builtinOpLabel    = "motion-service"
	maxTravelDistance = 5e+6 // mm (or 5km)
)

// inputEnabledActuator is an actuator that interacts with the frame system.
// This allows us to figure out where the actuator currently is and then
// move it. Input units are always in meters or radians.
type inputEnabledActuator interface {
	resource.Actuator
	referenceframe.InputEnabled
}

// ErrNotImplemented is thrown when an unreleased function is called.
var ErrNotImplemented = errors.New("function coming soon but not yet implemented")

// Config describes how to configure the service; currently only used for specifying dependency on framesystem service.
type Config struct{}

// Validate here adds a dependency on the internal framesystem service.
func (c *Config) Validate(path string) ([]string, error) {
	return []string{framesystem.InternalServiceName.String()}, nil
}

// NewBuiltIn returns a new move and grab service for the given robot.
func NewBuiltIn(ctx context.Context, deps resource.Dependencies, conf resource.Config, logger golog.Logger) (motion.Service, error) {
	ms := &builtIn{
		Named:  conf.ResourceName().AsNamed(),
		logger: logger,
	}

	if err := ms.Reconfigure(ctx, deps, conf); err != nil {
		return nil, err
	}
	return ms, nil
}

// Reconfigure updates the motion service when the config has changed.
func (ms *builtIn) Reconfigure(
	ctx context.Context,
	deps resource.Dependencies,
	conf resource.Config,
) (err error) {
	ms.lock.Lock()
	defer ms.lock.Unlock()

	movementSensors := make(map[resource.Name]movementsensor.MovementSensor)
	slamServices := make(map[resource.Name]slam.Service)
	components := make(map[resource.Name]resource.Resource)
	for name, dep := range deps {
		switch dep := dep.(type) {
		case framesystem.Service:
			ms.fsService = dep
		case movementsensor.MovementSensor:
			movementSensors[name] = dep
		case slam.Service:
			slamServices[name] = dep
		default:
			components[name] = dep
		}
	}
	ms.movementSensors = movementSensors
	ms.slamServices = slamServices
	ms.components = components
	return nil
}

type builtIn struct {
	resource.Named
	resource.TriviallyCloseable
	fsService       framesystem.Service
	movementSensors map[resource.Name]movementsensor.MovementSensor
	slamServices    map[resource.Name]slam.Service
	components      map[resource.Name]resource.Resource
	logger          golog.Logger
	lock            sync.Mutex
}

// Move takes a goal location and will plan and execute a movement to move a component specified by its name to that destination.
func (ms *builtIn) Move(
	ctx context.Context,
	componentName resource.Name,
	destination *referenceframe.PoseInFrame,
	worldState *referenceframe.WorldState,
	constraints *servicepb.Constraints,
	extra map[string]interface{},
) (bool, error) {
	operation.CancelOtherWithLabel(ctx, builtinOpLabel)

	// get goal frame
	goalFrameName := destination.Parent()
	ms.logger.Debugf("goal given in frame of %q", goalFrameName)

	frameSys, err := ms.fsService.FrameSystem(ctx, worldState.Transforms())
	if err != nil {
		return false, err
	}

	// build maps of relevant components and inputs from initial inputs
	fsInputs, resources, err := ms.fsService.CurrentInputs(ctx)
	if err != nil {
		return false, err
	}

	movingFrame := frameSys.Frame(componentName.ShortName())

	ms.logger.Debugf("frame system inputs: %v", fsInputs)
	if movingFrame == nil {
		return false, fmt.Errorf("component named %s not found in robot frame system", componentName.ShortName())
	}

	// re-evaluate goalPose to be in the frame of World
	solvingFrame := referenceframe.World // TODO(erh): this should really be the parent of rootName
	tf, err := frameSys.Transform(fsInputs, destination, solvingFrame)
	if err != nil {
		return false, err
	}
	goalPose, _ := tf.(*referenceframe.PoseInFrame)

	// the goal is to move the component to goalPose which is specified in coordinates of goalFrameName
	steps, err := motionplan.PlanMotion(ctx, &motionplan.PlanRequest{
		Logger:             ms.logger,
		Goal:               goalPose,
		Frame:              movingFrame,
		StartConfiguration: fsInputs,
		FrameSystem:        frameSys,
		WorldState:         worldState,
		ConstraintSpecs:    constraints,
		Options:            extra,
	})
	if err != nil {
		return false, err
	}

	// move all the components
	for _, step := range steps {
		// TODO(erh): what order? parallel?
		for name, inputs := range step {
			if len(inputs) == 0 {
				continue
			}
			r := resources[name]
			if err := r.GoToInputs(ctx, inputs); err != nil {
				// If there is an error on GoToInputs, stop the component if possible before returning the error
				if actuator, ok := r.(inputEnabledActuator); ok {
					if stopErr := actuator.Stop(ctx, nil); stopErr != nil {
						return false, errors.Wrap(err, stopErr.Error())
					}
				}
				return false, err
			}
		}
	}
	return true, nil
}

// MoveOnMap will move the given component to the given destination on the slam map generated from a slam service specified by slamName.
// Bases are the only component that supports this.
func (ms *builtIn) MoveOnMap(
	ctx context.Context,
	componentName resource.Name,
	destination spatialmath.Pose,
	slamName resource.Name,
	extra map[string]interface{},
) (bool, error) {
	operation.CancelOtherWithLabel(ctx, builtinOpLabel)
	kinematicsOptions := kinematicbase.NewKinematicBaseOptions()

	// make call to motionplan
	plan, kb, err := ms.planMoveOnMap(ctx, componentName, destination, slamName, kinematicsOptions, extra)
	if err != nil {
		return false, fmt.Errorf("error making plan for MoveOnMap: %w", err)
	}

	// execute the plan
	for i := 1; i < len(plan); i++ {
		if inputEnabledKb, ok := kb.(inputEnabledActuator); ok {
			if err := inputEnabledKb.GoToInputs(ctx, plan[i]); err != nil {
				// If there is an error on GoToInputs, stop the component if possible before returning the error
				if stopErr := kb.Stop(ctx, nil); stopErr != nil {
					return false, errors.Wrap(err, stopErr.Error())
				}
				return false, err
			}
		}
	}
	return true, nil
}

<<<<<<< HEAD
func (ms *builtIn) execute(ctx context.Context, kinematicBase kinematicbase.KinematicBase, plan motionplan.Plan) error {
	waypoints, err := plan.GetFrameSteps(kinematicBase.Name().Name)
	if err != nil {
		return err
	}

	for i := 1; i < len(waypoints); i++ {
		select {
		case <-ctx.Done():
			return nil
		default:
			ms.logger.Info(waypoints[i])
			if err := kinematicBase.GoToInputs(ctx, waypoints[i]); err != nil {
				// If there is an error on GoToInputs, stop the component if possible before returning the error
				if stopErr := kinematicBase.Stop(ctx, nil); stopErr != nil {
					return errors.Wrap(err, stopErr.Error())
				}
				return err
=======
// MoveOnGlobe will move the given component to the given destination on the globe.
// Bases are the only component that supports this.
func (ms *builtIn) MoveOnGlobe(
	ctx context.Context,
	componentName resource.Name,
	destination *geo.Point,
	heading float64,
	movementSensorName resource.Name,
	obstacles []*spatialmath.GeoObstacle,
	motionCfg *motion.MotionConfiguration,
	extra map[string]interface{},
) (bool, error) {
	operation.CancelOtherWithLabel(ctx, builtinOpLabel)

	positionPollingPeriod := time.Duration(1000/motionCfg.PositionPollingFreqHz) * time.Millisecond
	obstaclePollingPeriod := time.Duration(1000/motionCfg.ObstaclePollingFreqHz) * time.Millisecond

	movementSensor, ok := ms.movementSensors[movementSensorName]
	if !ok {
		return false, resource.DependencyNotFoundError(movementSensorName)
	}

	planRequest, kb, err := ms.newMoveOnGlobeRequest(ctx, componentName, destination, movementSensor, obstacles, motionCfg, extra)
	if err != nil {
		return false, err
	}

	// successChan is for sending messages that relate to the base meeting the success criteria for the request
	successChan := make(chan bool, 1)
	defer close(successChan)

	// replanChan is for sending messages that signal that we should stop motion and replan
	// initialize with a true signal so that we immediately start planning
	replanChan := make(chan bool, 1)
	defer close(replanChan)
	replanChan <- true

	// errChan is for sending error messages encountered during the move
	errChan := make(chan error)
	defer close(errChan)

	// create a waitgroup to manage goroutines and wait on their completion before exiting the function
	var backgroundWorkers sync.WaitGroup
	defer backgroundWorkers.Wait()

	// create a cancellable context and ensure that it is cancelled before exiting
	var cancelCtx context.Context
	var cancelFn context.CancelFunc
	defer func() {
		if cancelFn != nil {
			cancelFn()
		}
	}()

	// helper function to manage polling functions
	startPolling := func(ctx context.Context, period time.Duration, fn func(context.Context) error) {
		backgroundWorkers.Add(1)
		goutils.ManagedGo(func() {
			ticker := time.NewTicker(period)
			defer ticker.Stop()
			for {
				if err := ctx.Err(); err != nil {
					return
				}
				select {
				case <-ctx.Done():
					return
				case <-ticker.C:
					if err := fn(ctx); err != nil {
						errChan <- err
					}
					return
				}
			}
		}, backgroundWorkers.Done)
	}

	// start the loop that (re)plans when something is read from the replan channel
	// and exits when something is read from the success channel
	for {
		if err := ctx.Err(); err != nil {
			return false, err
		}
		select {
		case <-ctx.Done():
			return false, ctx.Err()
		case <-successChan:
			return true, nil
		case err := <-errChan:
			return false, err
		case <-replanChan:
			// cancel the goroutines spawned by this function, create a new cancellable context to use in the future
			if cancelFn != nil {
				cancelFn()
			}
			backgroundWorkers.Wait()
			// context is not lost because it is cancelled above and then cancelled again with defer
			//nolint:govet
			cancelCtx, cancelFn = context.WithCancel(ctx)

			inputs, err := kb.CurrentInputs(ctx)
			if err != nil {
				//nolint:govet
				return false, err
>>>>>>> f6f70702
			}
			// TODO: this is really hacky and we should figure out a better place to store this information
			if len(kb.Kinematics().DoF()) == 2 {
				inputs = inputs[:2]
			}
			planRequest.StartConfiguration = map[string][]referenceframe.Input{componentName.Name: inputs}

			plan, err := motionplan.PlanMotion(ctx, planRequest)
			if err != nil {
				return false, err
			}

			// drain channels of any extra messages
			for len(replanChan) > 0 {
				<-replanChan
			}
			for len(errChan) > 0 {
				<-errChan
			}

			// spawn two goroutines that each have the ability to trigger a replan
			// TODO: optionally could make MotionConfiguration more robust such that the option that these are zero is never possible
			if positionPollingPeriod > 0 {
				startPolling(cancelCtx, positionPollingPeriod, func(ctx context.Context) error {
					// TODO: the function that actually monitors position
					return nil
				})
			}
			if obstaclePollingPeriod > 0 {
				startPolling(cancelCtx, obstaclePollingPeriod, func(ctx context.Context) error {
					// TODO: the function that actually monitors obstacles
					replanChan <- true
					return nil
				})
			}

			// spawn function to execute the plan on the robot
			backgroundWorkers.Add(1)
			goutils.ManagedGo(func() {
				if err := ms.executePlan(cancelCtx, kb, plan); err != nil {
					errChan <- err
					return
				}

				// the plan has been fully executed so check to see if the GeoPoint we are at is close enough to the goal.
				success, err := arrivedAtGoal(cancelCtx, movementSensor, destination, motionCfg.PlanDeviationMM)
				if err != nil {
					errChan <- err
					return
				}
				if success {
					successChan <- true
				}
				replanChan <- true
			}, backgroundWorkers.Done)
		}
	}
<<<<<<< HEAD
	return nil
}

// MoveOnGlobe will move the given component to the given destination on the globe.
// Bases are the only component that supports this.
func (ms *builtIn) MoveOnGlobe(
	ctx context.Context,
	componentName resource.Name,
	destination *geo.Point,
	_heading float64,
	movementSensorName resource.Name,
	obstacles []*spatialmath.GeoObstacle,
	motionCfg *motion.MotionConfiguration,
	extra map[string]interface{},
) (bool, error) {
	operation.CancelOtherWithLabel(ctx, builtinOpLabel)

	movementSensor, ok := ms.movementSensors[movementSensorName]
	if !ok {
		return false, resource.DependencyNotFoundError(movementSensorName)
	}

	planRequest, kb, err := ms.newMoveOnGlobeRequest(ctx, componentName, destination, movementSensor, obstacles, motionCfg, extra)
=======
}

func arrivedAtGoal(ctx context.Context, ms movementsensor.MovementSensor, destination *geo.Point, radiusMM float64) (bool, error) {
	position, _, err := ms.Position(ctx, nil)
	if err != nil {
		return false, err
	}
	if spatialmath.GeoPointToPose(position, destination).Point().Norm() <= radiusMM {
		return true, nil
	}
	return false, nil
}

func (ms *builtIn) newMoveOnGlobeRequest(
	ctx context.Context,
	componentName resource.Name,
	destination *geo.Point,
	movementSensor movementsensor.MovementSensor,
	obstacles []*spatialmath.GeoObstacle,
	motionCfg *motion.MotionConfiguration,
	extra map[string]interface{},
) (*motionplan.PlanRequest, kinematicbase.KinematicBase, error) {
	kinematicsOptions := kinematicbase.NewKinematicBaseOptions()
	if motionCfg.LinearMPerSec != 0 {
		kinematicsOptions.LinearVelocityMMPerSec = motionCfg.LinearMPerSec * 1000
	}
	if motionCfg.AngularDegsPerSec != 0 {
		kinematicsOptions.AngularVelocityDegsPerSec = motionCfg.AngularDegsPerSec
	}
	if motionCfg.PlanDeviationMM != 0 {
		kinematicsOptions.PlanDeviationThresholdMM = motionCfg.PlanDeviationMM
	}
	kinematicsOptions.GoalRadiusMM = motionCfg.PlanDeviationMM
	kinematicsOptions.HeadingThresholdDegrees = 8

	// build the localizer from the movement sensor
	origin, _, err := movementSensor.Position(ctx, nil)
	if err != nil {
		return nil, nil, err
	}

	// add an offset between the movement sensor and the base if it is applicable
	baseOrigin := referenceframe.NewPoseInFrame(componentName.ShortName(), spatialmath.NewZeroPose())
	movementSensorToBase, err := ms.fsService.TransformPose(ctx, baseOrigin, movementSensor.Name().ShortName(), nil)
>>>>>>> f6f70702
	if err != nil {
		return false, err
	}

<<<<<<< HEAD
	plan, err := plan(ctx, planRequest, kb, componentName.Name)
=======
	gif := referenceframe.NewGeometriesInFrame(referenceframe.World, geoms)
	worldState, err := referenceframe.NewWorldState([]*referenceframe.GeometriesInFrame{gif}, nil)
>>>>>>> f6f70702
	if err != nil {
		return false, err
	}

	ps := newPlanSession(ctx, plan)
	// TODO: Remove replanCount when read position & obstacle polling is integrated
	var replanCount int
	ps.start(motionCfg, kb, ms, movementSensor, destination, replanCount)

	// start the loop that (re)plans when something is read from the replan channel
	// and exits when something is read from the success channel
	for {
		replanCount++
		if err := ctx.Err(); err != nil {
			ps.stop()
			return false, err
		}

		select {
		case <-ctx.Done():
			ps.stop()
			return false, ctx.Err()

		// once execution responds: return the result to the caller
		case resp := <-ps.executionChan:
			ms.logger.Debugf("execution complete: %#v", resp)
			ps.stop()
			return resp.success, resp.err

		// if the obstacle poller hit an error, return the terminal error to the caller
		// otherwise the obstacle poller detected an obstacle and we should replan
		case resp := <-ps.obstacleChan:
			ms.logger.Debugf("obstacle response: %#v", resp)
			ps.stop()
			if resp.err != nil {
				return false, err
			}
<<<<<<< HEAD
			ps = newPlanSession(ctx, plan)
			ps.start(motionCfg, kb, ms, movementSensor, destination, replanCount)

		// if the obstacle poller hit an error, return the terminal error to the caller
		// otherwise the position poller detected the position has drifted too far
		// from the plan &  and we should replan
		case resp := <-ps.positionChan:
			ms.logger.Debugf("position response: %#v", resp)
			ps.stop()
			if resp.err != nil {
				return false, err
			}
			ps = newPlanSession(ctx, plan)
			ps.start(motionCfg, kb, ms, movementSensor, destination, replanCount)
		}
	}
=======
			kinematicsOptions.PositionOnlyMode = motionProfile == motionplan.PositionOnlyMotionProfile
		}
	}
	ms.logger.Debugf("base limits: %v", limits)

	// create a KinematicBase from the componentName
	baseComponent, ok := ms.components[componentName]
	if !ok {
		return nil, nil, resource.NewNotFoundError(componentName)
	}
	b, ok := baseComponent.(base.Base)
	if !ok {
		return nil, nil, fmt.Errorf("cannot move component of type %T because it is not a Base", baseComponent)
	}

	kb, err := kinematicbase.WrapWithKinematics(ctx, b, ms.logger, localizer, limits, kinematicsOptions)
	if err != nil {
		return nil, nil, err
	}

	// create a new empty framesystem which we add the kinematic base to
	fs := referenceframe.NewEmptyFrameSystem("")
	kbf := kb.Kinematics()
	if err := fs.AddFrame(kbf, fs.World()); err != nil {
		return nil, nil, err
	}

	// TODO(RSDK-3407): this does not adequately account for geometries right now since it is a transformation after the fact.
	// This is probably acceptable for the time being, but long term the construction of the frame system for the kinematic base should
	// be moved under the purview of the kinematic base wrapper instead of being done here.
	offsetFrame, err := referenceframe.NewStaticFrame("offset", movementSensorToBase.Pose())
	if err != nil {
		return nil, nil, err
	}
	if err := fs.AddFrame(offsetFrame, kbf); err != nil {
		return nil, nil, err
	}

	return &motionplan.PlanRequest{
		Logger:             ms.logger,
		Goal:               referenceframe.NewPoseInFrame(referenceframe.World, goal),
		Frame:              offsetFrame,
		FrameSystem:        fs,
		StartConfiguration: referenceframe.StartPositions(fs),
		WorldState:         worldState,
		Options:            extra,
	}, kb, nil
}

func (ms *builtIn) executePlan(ctx context.Context, kinematicBase kinematicbase.KinematicBase, plan motionplan.Plan) error {
	waypoints, err := plan.GetFrameSteps(kinematicBase.Name().Name)
	if err != nil {
		return err
	}

	for i := 1; i < len(waypoints); i++ {
		select {
		case <-ctx.Done():
			return nil
		default:
			ms.logger.Info(waypoints[i])
			if err := kinematicBase.GoToInputs(ctx, waypoints[i]); err != nil {
				// If there is an error on GoToInputs, stop the component if possible before returning the error
				if stopErr := kinematicBase.Stop(ctx, nil); stopErr != nil {
					return errors.Wrap(err, stopErr.Error())
				}
				return err
			}
		}
	}
	return nil
>>>>>>> f6f70702
}

func (ms *builtIn) GetPose(
	ctx context.Context,
	componentName resource.Name,
	destinationFrame string,
	supplementalTransforms []*referenceframe.LinkInFrame,
	extra map[string]interface{},
) (*referenceframe.PoseInFrame, error) {
	if destinationFrame == "" {
		destinationFrame = referenceframe.World
	}
	return ms.fsService.TransformPose(
		ctx,
		referenceframe.NewPoseInFrame(
			componentName.ShortName(),
			spatialmath.NewPoseFromPoint(r3.Vector{X: 0, Y: 0, Z: 0}),
		),
		destinationFrame,
		supplementalTransforms,
	)
}

// PlanMoveOnMap returns the plan for MoveOnMap to execute.
func (ms *builtIn) planMoveOnMap(
	ctx context.Context,
	componentName resource.Name,
	destination spatialmath.Pose,
	slamName resource.Name,
	kinematicsOptions kinematicbase.Options,
	extra map[string]interface{},
) ([][]referenceframe.Input, kinematicbase.KinematicBase, error) {
	// get the SLAM Service from the slamName
	slamSvc, ok := ms.slamServices[slamName]
	if !ok {
		return nil, nil, resource.DependencyNotFoundError(slamName)
	}

	// gets the extents of the SLAM map
	limits, err := slam.Limits(ctx, slamSvc)
	if err != nil {
		return nil, nil, err
	}
	limits = append(limits, referenceframe.Limit{Min: -2 * math.Pi, Max: 2 * math.Pi})

	// create a KinematicBase from the componentName
	component, ok := ms.components[componentName]
	if !ok {
		return nil, nil, resource.DependencyNotFoundError(componentName)
	}
	b, ok := component.(base.Base)
	if !ok {
		return nil, nil, fmt.Errorf("cannot move component of type %T because it is not a Base", component)
	}

	if extra != nil {
		if profile, ok := extra["motion_profile"]; ok {
			motionProfile, ok := profile.(string)
			if !ok {
				return nil, nil, errors.New("could not interpret motion_profile field as string")
			}
			kinematicsOptions.PositionOnlyMode = motionProfile == motionplan.PositionOnlyMotionProfile
		}
	}

	kb, err := kinematicbase.WrapWithKinematics(ctx, b, ms.logger, motion.NewSLAMLocalizer(slamSvc), limits, kinematicsOptions)
	if err != nil {
		return nil, nil, err
	}

	// get point cloud data in the form of bytes from pcd
	pointCloudData, err := slam.PointCloudMapFull(ctx, slamSvc)
	if err != nil {
		return nil, nil, err
	}
	// store slam point cloud data  in the form of a recursive octree for collision checking
	octree, err := pointcloud.ReadPCDToBasicOctree(bytes.NewReader(pointCloudData))
	if err != nil {
		return nil, nil, err
	}

	// get current position
	inputs, err := kb.CurrentInputs(ctx)
	if err != nil {
		return nil, nil, err
	}
	if kinematicsOptions.PositionOnlyMode {
		inputs = inputs[:2]
	}
	ms.logger.Debugf("base position: %v", inputs)

	dst := referenceframe.NewPoseInFrame(referenceframe.World, spatialmath.NewPoseFromPoint(destination.Point()))

	f := kb.Kinematics()
	fs := referenceframe.NewEmptyFrameSystem("")
	if err := fs.AddFrame(f, fs.World()); err != nil {
		return nil, nil, err
	}

	worldState, err := referenceframe.NewWorldState([]*referenceframe.GeometriesInFrame{
		referenceframe.NewGeometriesInFrame(referenceframe.World, []spatialmath.Geometry{octree}),
	}, nil)
	if err != nil {
		return nil, nil, err
	}

	seedMap := map[string][]referenceframe.Input{f.Name(): inputs}

	ms.logger.Debugf("goal position: %v", dst.Pose().Point())
	plan, err := motionplan.PlanMotion(ctx, &motionplan.PlanRequest{
		Logger:             ms.logger,
		Goal:               dst,
		Frame:              f,
		StartConfiguration: seedMap,
		FrameSystem:        fs,
		WorldState:         worldState,
		ConstraintSpecs:    nil,
		Options:            extra,
	})
	if err != nil {
		return nil, nil, err
	}
	steps, err := plan.GetFrameSteps(f.Name())
	return steps, kb, err
}<|MERGE_RESOLUTION|>--- conflicted
+++ resolved
@@ -7,14 +7,12 @@
 	"fmt"
 	"math"
 	"sync"
-	"time"
 
 	"github.com/edaniels/golog"
 	"github.com/golang/geo/r3"
 	geo "github.com/kellydunn/golang-geo"
 	"github.com/pkg/errors"
 	servicepb "go.viam.com/api/service/motion/v1"
-	goutils "go.viam.com/utils"
 
 	"go.viam.com/rdk/components/base"
 	"go.viam.com/rdk/components/base/kinematicbase"
@@ -233,8 +231,78 @@
 	return true, nil
 }
 
-<<<<<<< HEAD
-func (ms *builtIn) execute(ctx context.Context, kinematicBase kinematicbase.KinematicBase, plan motionplan.Plan) error {
+// MoveOnGlobe will move the given component to the given destination on the globe.
+// Bases are the only component that supports this.
+func (ms *builtIn) MoveOnGlobe(
+	ctx context.Context,
+	componentName resource.Name,
+	destination *geo.Point,
+	heading float64,
+	movementSensorName resource.Name,
+	obstacles []*spatialmath.GeoObstacle,
+	motionCfg *motion.MotionConfiguration,
+	extra map[string]interface{},
+) (bool, error) {
+	operation.CancelOtherWithLabel(ctx, builtinOpLabel)
+
+	movementSensor, ok := ms.movementSensors[movementSensorName]
+	if !ok {
+		return false, resource.DependencyNotFoundError(movementSensorName)
+	}
+
+	moveRequest, err := ms.newMoveOnGlobeRequest(ctx, componentName, destination, movementSensor, obstacles, motionCfg, extra)
+	if err != nil {
+		return false, err
+	}
+
+	ma := newMoveAttempt(ctx, moveRequest)
+	ma.start()
+
+	// start the loop that (re)plans when something is read from the replan channel
+	// and exits when something is read from the success channel
+	for {
+		if err := ctx.Err(); err != nil {
+			ma.cancel()
+			return false, err
+		}
+
+		select {
+		case <-ctx.Done():
+			ma.cancel()
+			return false, ctx.Err()
+
+		// once execution responds: return the result to the caller
+		case resp := <-ma.responseChan:
+			ms.logger.Debugf("execution complete: %#v", resp)
+			ma.cancel()
+			return resp.success, resp.err
+
+		// if the position poller hit an error, return the terminal error to the caller
+		// otherwise it detected something that triggered a replan
+		case resp := <-moveRequest.position.responseChan:
+			ms.logger.Debugf("position response: %#v", resp)
+			ma.cancel()
+			if resp.err != nil {
+				return false, err
+			}
+			ma = newMoveAttempt(ctx, moveRequest)
+			ma.start()
+
+		// if the obstacle poller hit an error, return the terminal error to the caller
+		// otherwise it detected something that triggered a replan
+		case resp := <-moveRequest.obstacle.responseChan:
+			ms.logger.Debugf("obstacle response: %#v", resp)
+			ma.cancel()
+			if resp.err != nil {
+				return false, err
+			}
+			ma = newMoveAttempt(ctx, moveRequest)
+			ma.start()
+		}
+	}
+}
+
+func (ms *builtIn) executePlan(ctx context.Context, kinematicBase kinematicbase.KinematicBase, plan *motionplan.Plan) error {
 	waypoints, err := plan.GetFrameSteps(kinematicBase.Name().Name)
 	if err != nil {
 		return err
@@ -252,376 +320,10 @@
 					return errors.Wrap(err, stopErr.Error())
 				}
 				return err
-=======
-// MoveOnGlobe will move the given component to the given destination on the globe.
-// Bases are the only component that supports this.
-func (ms *builtIn) MoveOnGlobe(
-	ctx context.Context,
-	componentName resource.Name,
-	destination *geo.Point,
-	heading float64,
-	movementSensorName resource.Name,
-	obstacles []*spatialmath.GeoObstacle,
-	motionCfg *motion.MotionConfiguration,
-	extra map[string]interface{},
-) (bool, error) {
-	operation.CancelOtherWithLabel(ctx, builtinOpLabel)
-
-	positionPollingPeriod := time.Duration(1000/motionCfg.PositionPollingFreqHz) * time.Millisecond
-	obstaclePollingPeriod := time.Duration(1000/motionCfg.ObstaclePollingFreqHz) * time.Millisecond
-
-	movementSensor, ok := ms.movementSensors[movementSensorName]
-	if !ok {
-		return false, resource.DependencyNotFoundError(movementSensorName)
-	}
-
-	planRequest, kb, err := ms.newMoveOnGlobeRequest(ctx, componentName, destination, movementSensor, obstacles, motionCfg, extra)
-	if err != nil {
-		return false, err
-	}
-
-	// successChan is for sending messages that relate to the base meeting the success criteria for the request
-	successChan := make(chan bool, 1)
-	defer close(successChan)
-
-	// replanChan is for sending messages that signal that we should stop motion and replan
-	// initialize with a true signal so that we immediately start planning
-	replanChan := make(chan bool, 1)
-	defer close(replanChan)
-	replanChan <- true
-
-	// errChan is for sending error messages encountered during the move
-	errChan := make(chan error)
-	defer close(errChan)
-
-	// create a waitgroup to manage goroutines and wait on their completion before exiting the function
-	var backgroundWorkers sync.WaitGroup
-	defer backgroundWorkers.Wait()
-
-	// create a cancellable context and ensure that it is cancelled before exiting
-	var cancelCtx context.Context
-	var cancelFn context.CancelFunc
-	defer func() {
-		if cancelFn != nil {
-			cancelFn()
-		}
-	}()
-
-	// helper function to manage polling functions
-	startPolling := func(ctx context.Context, period time.Duration, fn func(context.Context) error) {
-		backgroundWorkers.Add(1)
-		goutils.ManagedGo(func() {
-			ticker := time.NewTicker(period)
-			defer ticker.Stop()
-			for {
-				if err := ctx.Err(); err != nil {
-					return
-				}
-				select {
-				case <-ctx.Done():
-					return
-				case <-ticker.C:
-					if err := fn(ctx); err != nil {
-						errChan <- err
-					}
-					return
-				}
-			}
-		}, backgroundWorkers.Done)
-	}
-
-	// start the loop that (re)plans when something is read from the replan channel
-	// and exits when something is read from the success channel
-	for {
-		if err := ctx.Err(); err != nil {
-			return false, err
-		}
-		select {
-		case <-ctx.Done():
-			return false, ctx.Err()
-		case <-successChan:
-			return true, nil
-		case err := <-errChan:
-			return false, err
-		case <-replanChan:
-			// cancel the goroutines spawned by this function, create a new cancellable context to use in the future
-			if cancelFn != nil {
-				cancelFn()
-			}
-			backgroundWorkers.Wait()
-			// context is not lost because it is cancelled above and then cancelled again with defer
-			//nolint:govet
-			cancelCtx, cancelFn = context.WithCancel(ctx)
-
-			inputs, err := kb.CurrentInputs(ctx)
-			if err != nil {
-				//nolint:govet
-				return false, err
->>>>>>> f6f70702
-			}
-			// TODO: this is really hacky and we should figure out a better place to store this information
-			if len(kb.Kinematics().DoF()) == 2 {
-				inputs = inputs[:2]
-			}
-			planRequest.StartConfiguration = map[string][]referenceframe.Input{componentName.Name: inputs}
-
-			plan, err := motionplan.PlanMotion(ctx, planRequest)
-			if err != nil {
-				return false, err
-			}
-
-			// drain channels of any extra messages
-			for len(replanChan) > 0 {
-				<-replanChan
-			}
-			for len(errChan) > 0 {
-				<-errChan
-			}
-
-			// spawn two goroutines that each have the ability to trigger a replan
-			// TODO: optionally could make MotionConfiguration more robust such that the option that these are zero is never possible
-			if positionPollingPeriod > 0 {
-				startPolling(cancelCtx, positionPollingPeriod, func(ctx context.Context) error {
-					// TODO: the function that actually monitors position
-					return nil
-				})
-			}
-			if obstaclePollingPeriod > 0 {
-				startPolling(cancelCtx, obstaclePollingPeriod, func(ctx context.Context) error {
-					// TODO: the function that actually monitors obstacles
-					replanChan <- true
-					return nil
-				})
-			}
-
-			// spawn function to execute the plan on the robot
-			backgroundWorkers.Add(1)
-			goutils.ManagedGo(func() {
-				if err := ms.executePlan(cancelCtx, kb, plan); err != nil {
-					errChan <- err
-					return
-				}
-
-				// the plan has been fully executed so check to see if the GeoPoint we are at is close enough to the goal.
-				success, err := arrivedAtGoal(cancelCtx, movementSensor, destination, motionCfg.PlanDeviationMM)
-				if err != nil {
-					errChan <- err
-					return
-				}
-				if success {
-					successChan <- true
-				}
-				replanChan <- true
-			}, backgroundWorkers.Done)
-		}
-	}
-<<<<<<< HEAD
+			}
+		}
+	}
 	return nil
-}
-
-// MoveOnGlobe will move the given component to the given destination on the globe.
-// Bases are the only component that supports this.
-func (ms *builtIn) MoveOnGlobe(
-	ctx context.Context,
-	componentName resource.Name,
-	destination *geo.Point,
-	_heading float64,
-	movementSensorName resource.Name,
-	obstacles []*spatialmath.GeoObstacle,
-	motionCfg *motion.MotionConfiguration,
-	extra map[string]interface{},
-) (bool, error) {
-	operation.CancelOtherWithLabel(ctx, builtinOpLabel)
-
-	movementSensor, ok := ms.movementSensors[movementSensorName]
-	if !ok {
-		return false, resource.DependencyNotFoundError(movementSensorName)
-	}
-
-	planRequest, kb, err := ms.newMoveOnGlobeRequest(ctx, componentName, destination, movementSensor, obstacles, motionCfg, extra)
-=======
-}
-
-func arrivedAtGoal(ctx context.Context, ms movementsensor.MovementSensor, destination *geo.Point, radiusMM float64) (bool, error) {
-	position, _, err := ms.Position(ctx, nil)
-	if err != nil {
-		return false, err
-	}
-	if spatialmath.GeoPointToPose(position, destination).Point().Norm() <= radiusMM {
-		return true, nil
-	}
-	return false, nil
-}
-
-func (ms *builtIn) newMoveOnGlobeRequest(
-	ctx context.Context,
-	componentName resource.Name,
-	destination *geo.Point,
-	movementSensor movementsensor.MovementSensor,
-	obstacles []*spatialmath.GeoObstacle,
-	motionCfg *motion.MotionConfiguration,
-	extra map[string]interface{},
-) (*motionplan.PlanRequest, kinematicbase.KinematicBase, error) {
-	kinematicsOptions := kinematicbase.NewKinematicBaseOptions()
-	if motionCfg.LinearMPerSec != 0 {
-		kinematicsOptions.LinearVelocityMMPerSec = motionCfg.LinearMPerSec * 1000
-	}
-	if motionCfg.AngularDegsPerSec != 0 {
-		kinematicsOptions.AngularVelocityDegsPerSec = motionCfg.AngularDegsPerSec
-	}
-	if motionCfg.PlanDeviationMM != 0 {
-		kinematicsOptions.PlanDeviationThresholdMM = motionCfg.PlanDeviationMM
-	}
-	kinematicsOptions.GoalRadiusMM = motionCfg.PlanDeviationMM
-	kinematicsOptions.HeadingThresholdDegrees = 8
-
-	// build the localizer from the movement sensor
-	origin, _, err := movementSensor.Position(ctx, nil)
-	if err != nil {
-		return nil, nil, err
-	}
-
-	// add an offset between the movement sensor and the base if it is applicable
-	baseOrigin := referenceframe.NewPoseInFrame(componentName.ShortName(), spatialmath.NewZeroPose())
-	movementSensorToBase, err := ms.fsService.TransformPose(ctx, baseOrigin, movementSensor.Name().ShortName(), nil)
->>>>>>> f6f70702
-	if err != nil {
-		return false, err
-	}
-
-<<<<<<< HEAD
-	plan, err := plan(ctx, planRequest, kb, componentName.Name)
-=======
-	gif := referenceframe.NewGeometriesInFrame(referenceframe.World, geoms)
-	worldState, err := referenceframe.NewWorldState([]*referenceframe.GeometriesInFrame{gif}, nil)
->>>>>>> f6f70702
-	if err != nil {
-		return false, err
-	}
-
-	ps := newPlanSession(ctx, plan)
-	// TODO: Remove replanCount when read position & obstacle polling is integrated
-	var replanCount int
-	ps.start(motionCfg, kb, ms, movementSensor, destination, replanCount)
-
-	// start the loop that (re)plans when something is read from the replan channel
-	// and exits when something is read from the success channel
-	for {
-		replanCount++
-		if err := ctx.Err(); err != nil {
-			ps.stop()
-			return false, err
-		}
-
-		select {
-		case <-ctx.Done():
-			ps.stop()
-			return false, ctx.Err()
-
-		// once execution responds: return the result to the caller
-		case resp := <-ps.executionChan:
-			ms.logger.Debugf("execution complete: %#v", resp)
-			ps.stop()
-			return resp.success, resp.err
-
-		// if the obstacle poller hit an error, return the terminal error to the caller
-		// otherwise the obstacle poller detected an obstacle and we should replan
-		case resp := <-ps.obstacleChan:
-			ms.logger.Debugf("obstacle response: %#v", resp)
-			ps.stop()
-			if resp.err != nil {
-				return false, err
-			}
-<<<<<<< HEAD
-			ps = newPlanSession(ctx, plan)
-			ps.start(motionCfg, kb, ms, movementSensor, destination, replanCount)
-
-		// if the obstacle poller hit an error, return the terminal error to the caller
-		// otherwise the position poller detected the position has drifted too far
-		// from the plan &  and we should replan
-		case resp := <-ps.positionChan:
-			ms.logger.Debugf("position response: %#v", resp)
-			ps.stop()
-			if resp.err != nil {
-				return false, err
-			}
-			ps = newPlanSession(ctx, plan)
-			ps.start(motionCfg, kb, ms, movementSensor, destination, replanCount)
-		}
-	}
-=======
-			kinematicsOptions.PositionOnlyMode = motionProfile == motionplan.PositionOnlyMotionProfile
-		}
-	}
-	ms.logger.Debugf("base limits: %v", limits)
-
-	// create a KinematicBase from the componentName
-	baseComponent, ok := ms.components[componentName]
-	if !ok {
-		return nil, nil, resource.NewNotFoundError(componentName)
-	}
-	b, ok := baseComponent.(base.Base)
-	if !ok {
-		return nil, nil, fmt.Errorf("cannot move component of type %T because it is not a Base", baseComponent)
-	}
-
-	kb, err := kinematicbase.WrapWithKinematics(ctx, b, ms.logger, localizer, limits, kinematicsOptions)
-	if err != nil {
-		return nil, nil, err
-	}
-
-	// create a new empty framesystem which we add the kinematic base to
-	fs := referenceframe.NewEmptyFrameSystem("")
-	kbf := kb.Kinematics()
-	if err := fs.AddFrame(kbf, fs.World()); err != nil {
-		return nil, nil, err
-	}
-
-	// TODO(RSDK-3407): this does not adequately account for geometries right now since it is a transformation after the fact.
-	// This is probably acceptable for the time being, but long term the construction of the frame system for the kinematic base should
-	// be moved under the purview of the kinematic base wrapper instead of being done here.
-	offsetFrame, err := referenceframe.NewStaticFrame("offset", movementSensorToBase.Pose())
-	if err != nil {
-		return nil, nil, err
-	}
-	if err := fs.AddFrame(offsetFrame, kbf); err != nil {
-		return nil, nil, err
-	}
-
-	return &motionplan.PlanRequest{
-		Logger:             ms.logger,
-		Goal:               referenceframe.NewPoseInFrame(referenceframe.World, goal),
-		Frame:              offsetFrame,
-		FrameSystem:        fs,
-		StartConfiguration: referenceframe.StartPositions(fs),
-		WorldState:         worldState,
-		Options:            extra,
-	}, kb, nil
-}
-
-func (ms *builtIn) executePlan(ctx context.Context, kinematicBase kinematicbase.KinematicBase, plan motionplan.Plan) error {
-	waypoints, err := plan.GetFrameSteps(kinematicBase.Name().Name)
-	if err != nil {
-		return err
-	}
-
-	for i := 1; i < len(waypoints); i++ {
-		select {
-		case <-ctx.Done():
-			return nil
-		default:
-			ms.logger.Info(waypoints[i])
-			if err := kinematicBase.GoToInputs(ctx, waypoints[i]); err != nil {
-				// If there is an error on GoToInputs, stop the component if possible before returning the error
-				if stopErr := kinematicBase.Stop(ctx, nil); stopErr != nil {
-					return errors.Wrap(err, stopErr.Error())
-				}
-				return err
-			}
-		}
-	}
-	return nil
->>>>>>> f6f70702
 }
 
 func (ms *builtIn) GetPose(
