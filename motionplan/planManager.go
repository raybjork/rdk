--- conflicted
+++ resolved
@@ -555,11 +555,7 @@
 	// Note that all obstacles in worldState are assumed to be static so it is ok to transform them into the world frame
 	// TODO(rb) it is bad practice to assume that the current inputs of the robot correspond to the passed in world state
 	// the state that observed the worldState should ultimately be included as part of the worldState message
-<<<<<<< HEAD
-	worldGeometries, err := req.WorldState.ObstaclesInWorldFrame(pm.fs, req.StartState.configuration)
-=======
-	obstaclesInFrame, err := worldState.ObstaclesInWorldFrame(pm.fs, seedMap)
->>>>>>> 4d085036
+	obstaclesInFrame, err := req.WorldState.ObstaclesInWorldFrame(pm.fs, req.StartState.configuration)
 	if err != nil {
 		return nil, err
 	}
@@ -609,13 +605,8 @@
 	fsCollisionConstraints, stateCollisionConstraints, err := createAllCollisionConstraints(
 		movingRobotGeometries,
 		staticRobotGeometries,
-<<<<<<< HEAD
-		worldGeometries.Geometries(),
+		worldGeometries,
 		req.BoundingRegions,
-=======
-		worldGeometries,
-		boundingRegions,
->>>>>>> 4d085036
 		allowedCollisions,
 		collisionBufferMM,
 	)
