--- conflicted
+++ resolved
@@ -150,11 +150,7 @@
 	startMap[newCostNode(seed, 0)] = nil
 
 	// for the first iteration, we try the 0.5 interpolation between seed and goal[0]
-<<<<<<< HEAD
 	samples := [][]referenceframe.Input{referenceframe.InterpolateInputs(seed, solutions[0].q, 0.5)}
-=======
-	target := referenceframe.InterpolateInputs(seed, solutions[0].Q(), 0.5)
->>>>>>> f75e085b
 
 	// Create a reference to the two maps so that we can alternate which one is grown
 	map1, map2 := startMap, goalMap
