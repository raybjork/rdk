package config

import (
	"context"
	"fmt"
	"os"
	"strings"
	"testing"
	"time"

	"github.com/google/uuid"
	pb "go.viam.com/api/app/v1"
	"go.viam.com/test"

	"go.viam.com/rdk/config/testutils"
	"go.viam.com/rdk/logging"
)

func TestFromReader(t *testing.T) {
	const (
		robotPartID = "forCachingTest"
		secret      = testutils.FakeCredentialPayLoad
	)
	var (
		logger = logging.NewTestLogger(t)
		ctx    = context.Background()
	)

	// clear cache
	setupClearCache := func(t *testing.T) {
		t.Helper()
		clearCache(robotPartID)
		_, err := readFromCache(robotPartID)
		test.That(t, os.IsNotExist(err), test.ShouldBeTrue)
	}

<<<<<<< HEAD
	setupFakeServer := func(t *testing.T) (*testutils.FakeCloudServer, func()) {
		t.Helper()

		logger := logging.NewTestLogger(t)

		fakeServer, err := testutils.NewFakeCloudServer(context.Background(), logger)
		test.That(t, err, test.ShouldBeNil)
		cleanup := func() {
			test.That(t, fakeServer.Shutdown(), test.ShouldBeNil)
		}

		return fakeServer, cleanup
	}

	t.Run("online", func(t *testing.T) {
		setupClearCache(t)

		fakeServer, cleanup := setupFakeServer(t)
=======
	t.Run("online", func(t *testing.T) {
		setupClearCache(t)

		fakeServer, cleanup := testutils.NewFakeCloudServer(t, ctx, logger)
>>>>>>> 3ec43950
		defer cleanup()

		cloudResponse := &Cloud{
			ManagedBy:        "acme",
			SignalingAddress: "abc",
			ID:               robotPartID,
			Secret:           secret,
			FQDN:             "fqdn",
			LocalFQDN:        "localFqdn",
			LocationSecrets:  []LocationSecret{},
			LocationID:       "the-location",
			PrimaryOrgID:     "the-primary-org",
		}
		certProto := &pb.CertificateResponse{
			TlsCertificate: "cert",
			TlsPrivateKey:  "key",
		}

		cloudConfProto, err := CloudConfigToProto(cloudResponse)
		test.That(t, err, test.ShouldBeNil)
		protoConfig := &pb.RobotConfig{Cloud: cloudConfProto}
		fakeServer.StoreDeviceConfig(robotPartID, protoConfig, certProto)

		appAddress := fmt.Sprintf("http://%s", fakeServer.Addr().String())
		cfgText := fmt.Sprintf(`{"cloud":{"id":%q,"app_address":%q,"secret":%q}}`, robotPartID, appAddress, secret)
		gotCfg, err := FromReader(ctx, "", strings.NewReader(cfgText), logger)
		defer clearCache(robotPartID)
		test.That(t, err, test.ShouldBeNil)

		expectedCloud := *cloudResponse
		expectedCloud.AppAddress = appAddress
		expectedCloud.TLSCertificate = certProto.TlsCertificate
		expectedCloud.TLSPrivateKey = certProto.TlsPrivateKey
		expectedCloud.RefreshInterval = time.Duration(10000000000)
		test.That(t, gotCfg.Cloud, test.ShouldResemble, &expectedCloud)

		cachedCfg, err := readFromCache(robotPartID)
		test.That(t, err, test.ShouldBeNil)
		expectedCloud.AppAddress = ""
		test.That(t, cachedCfg.Cloud, test.ShouldResemble, &expectedCloud)
	})

	t.Run("offline with cached config", func(t *testing.T) {
		setupClearCache(t)

		cachedCloud := &Cloud{
			ManagedBy:        "acme",
			SignalingAddress: "abc",
			ID:               robotPartID,
			Secret:           secret,
			FQDN:             "fqdn",
			LocalFQDN:        "localFqdn",
			TLSCertificate:   "cert",
			TLSPrivateKey:    "key",
			LocationID:       "the-location",
			PrimaryOrgID:     "the-primary-org",
		}
		cachedConf := &Config{Cloud: cachedCloud}
		err := storeToCache(robotPartID, cachedConf)
		test.That(t, err, test.ShouldBeNil)
		defer clearCache(robotPartID)

<<<<<<< HEAD
		fakeServer, cleanup := setupFakeServer(t)
=======
		fakeServer, cleanup := testutils.NewFakeCloudServer(t, ctx, logger)
>>>>>>> 3ec43950
		defer cleanup()
		fakeServer.FailOnConfigAndCertsWith(context.DeadlineExceeded)
		fakeServer.StoreDeviceConfig(robotPartID, nil, nil)

		appAddress := fmt.Sprintf("http://%s", fakeServer.Addr().String())
		cfgText := fmt.Sprintf(`{"cloud":{"id":%q,"app_address":%q,"secret":%q}}`, robotPartID, appAddress, secret)
		gotCfg, err := FromReader(ctx, "", strings.NewReader(cfgText), logger)
		test.That(t, err, test.ShouldBeNil)

		expectedCloud := *cachedCloud
		expectedCloud.AppAddress = appAddress
		expectedCloud.TLSCertificate = "cert"
		expectedCloud.TLSPrivateKey = "key"
		expectedCloud.RefreshInterval = time.Duration(10000000000)
		test.That(t, gotCfg.Cloud, test.ShouldResemble, &expectedCloud)
	})
}

func TestStoreToCache(t *testing.T) {
	logger := logging.NewTestLogger(t)
	ctx := context.Background()
	cfg, err := FromReader(ctx, "", strings.NewReader(`{}`), logger)

	test.That(t, err, test.ShouldBeNil)

	cloud := &Cloud{
		ManagedBy:        "acme",
		SignalingAddress: "abc",
		ID:               "forCachingTest",
		Secret:           "ghi",
		FQDN:             "fqdn",
		LocalFQDN:        "localFqdn",
		TLSCertificate:   "cert",
		TLSPrivateKey:    "key",
		AppAddress:       "https://app.viam.dev:443",
		LocationID:       "the-location",
		PrimaryOrgID:     "the-primary-org",
	}
	cfg.Cloud = cloud

	// store our config to the cloud
	err = storeToCache(cfg.Cloud.ID, cfg)
	test.That(t, err, test.ShouldBeNil)

	// read config from cloud, confirm consistency
	cloudCfg, err := readFromCloud(ctx, cfg, nil, true, false, logger)
	test.That(t, err, test.ShouldBeNil)
	test.That(t, cloudCfg, test.ShouldResemble, cfg)

	// Modify our config
	newRemote := Remote{Name: "test", Address: "foo"}
	cfg.Remotes = append(cfg.Remotes, newRemote)

	// read config from cloud again, confirm that the cached config differs from cfg
	cloudCfg2, err := readFromCloud(ctx, cfg, nil, true, false, logger)
	test.That(t, err, test.ShouldBeNil)
	test.That(t, cloudCfg2, test.ShouldNotResemble, cfg)

	// store the updated config to the cloud
	err = storeToCache(cfg.Cloud.ID, cfg)
	test.That(t, err, test.ShouldBeNil)

	test.That(t, cfg.Ensure(true, logger), test.ShouldBeNil)

	// read updated cloud config, confirm that it now matches our updated cfg
	cloudCfg3, err := readFromCloud(ctx, cfg, nil, true, false, logger)
	test.That(t, err, test.ShouldBeNil)
	test.That(t, cloudCfg3, test.ShouldResemble, cfg)
}

func TestCacheInvalidation(t *testing.T) {
	id := uuid.New().String()
	// store invalid config in cache
	cachePath := getCloudCacheFilePath(id)
	err := os.WriteFile(cachePath, []byte("invalid-json"), 0o750)
	test.That(t, err, test.ShouldBeNil)

	// read from cache, should return parse error and remove file
	_, err = readFromCache(id)
	test.That(t, err.Error(), test.ShouldContainSubstring, "cannot parse the cached config as json")

	// read from cache again and file should not exist
	_, err = readFromCache(id)
	test.That(t, os.IsNotExist(err), test.ShouldBeTrue)
}

func TestShouldCheckForCert(t *testing.T) {
	cloud1 := Cloud{
		ManagedBy:        "acme",
		SignalingAddress: "abc",
		ID:               "forCachingTest",
		Secret:           "ghi",
		FQDN:             "fqdn",
		LocalFQDN:        "localFqdn",
		TLSCertificate:   "cert",
		TLSPrivateKey:    "key",
		LocationID:       "the-location",
		PrimaryOrgID:     "the-primary-org",
		LocationSecrets: []LocationSecret{
			{ID: "id1", Secret: "secret1"},
			{ID: "id2", Secret: "secret2"},
		},
	}
	cloud2 := cloud1
	test.That(t, shouldCheckForCert(&cloud1, &cloud2), test.ShouldBeFalse)

	cloud2.TLSCertificate = "abc"
	test.That(t, shouldCheckForCert(&cloud1, &cloud2), test.ShouldBeFalse)

	cloud2 = cloud1
	cloud2.LocationSecret = "something else"
	test.That(t, shouldCheckForCert(&cloud1, &cloud2), test.ShouldBeTrue)

	cloud2 = cloud1
	cloud2.LocationSecrets = []LocationSecret{
		{ID: "id1", Secret: "secret1"},
		{ID: "id2", Secret: "secret3"},
	}
	test.That(t, shouldCheckForCert(&cloud1, &cloud2), test.ShouldBeTrue)
}

func TestProcessConfig(t *testing.T) {
	logger := logging.NewTestLogger(t)
	unprocessedConfig := Config{
		ConfigFilePath: "path",
	}

	cfg, err := processConfig(&unprocessedConfig, true, logger)
	test.That(t, err, test.ShouldBeNil)
	test.That(t, *cfg, test.ShouldResemble, unprocessedConfig)
}

func TestReadTLSFromCache(t *testing.T) {
	logger := logging.NewTestLogger(t)
	ctx := context.Background()
	cfg, err := FromReader(ctx, "", strings.NewReader(`{}`), logger)
	test.That(t, err, test.ShouldBeNil)

	robotPartID := "forCachingTest"
	t.Run("no cached config", func(t *testing.T) {
		clearCache(robotPartID)
		test.That(t, err, test.ShouldBeNil)

		tls := tlsConfig{}
		err = tls.readFromCache(robotPartID, logger)
		test.That(t, err, test.ShouldBeNil)
	})

	t.Run("cache config without cloud", func(t *testing.T) {
		defer clearCache(robotPartID)
		cfg.Cloud = nil

		err = storeToCache(robotPartID, cfg)
		test.That(t, err, test.ShouldBeNil)

		tls := tlsConfig{}
		err = tls.readFromCache(robotPartID, logger)
		test.That(t, err, test.ShouldBeNil)
	})

	t.Run("invalid cached TLS", func(t *testing.T) {
		defer clearCache(robotPartID)
		cloud := &Cloud{
			TLSPrivateKey: "key",
		}
		cfg.Cloud = cloud

		err = storeToCache(robotPartID, cfg)
		test.That(t, err, test.ShouldBeNil)

		tls := tlsConfig{}
		err = tls.readFromCache(robotPartID, logger)
		test.That(t, err, test.ShouldNotBeNil)

		_, err = readFromCache(robotPartID)
		test.That(t, os.IsNotExist(err), test.ShouldBeTrue)
	})

	t.Run("valid cached TLS", func(t *testing.T) {
		defer clearCache(robotPartID)
		cloud := &Cloud{
			TLSCertificate: "cert",
			TLSPrivateKey:  "key",
		}
		cfg.Cloud = cloud

		err = storeToCache(robotPartID, cfg)
		test.That(t, err, test.ShouldBeNil)

		// the config is missing several fields required to start the robot, but this
		// should not prevent us from reading TLS information from it.
		_, err = processConfigFromCloud(cfg, logger)
		test.That(t, err, test.ShouldNotBeNil)
		tls := tlsConfig{}
		err = tls.readFromCache(robotPartID, logger)
		test.That(t, err, test.ShouldBeNil)
	})
}<|MERGE_RESOLUTION|>--- conflicted
+++ resolved
@@ -34,31 +34,10 @@
 		test.That(t, os.IsNotExist(err), test.ShouldBeTrue)
 	}
 
-<<<<<<< HEAD
-	setupFakeServer := func(t *testing.T) (*testutils.FakeCloudServer, func()) {
-		t.Helper()
-
-		logger := logging.NewTestLogger(t)
-
-		fakeServer, err := testutils.NewFakeCloudServer(context.Background(), logger)
-		test.That(t, err, test.ShouldBeNil)
-		cleanup := func() {
-			test.That(t, fakeServer.Shutdown(), test.ShouldBeNil)
-		}
-
-		return fakeServer, cleanup
-	}
-
 	t.Run("online", func(t *testing.T) {
 		setupClearCache(t)
 
-		fakeServer, cleanup := setupFakeServer(t)
-=======
-	t.Run("online", func(t *testing.T) {
-		setupClearCache(t)
-
 		fakeServer, cleanup := testutils.NewFakeCloudServer(t, ctx, logger)
->>>>>>> 3ec43950
 		defer cleanup()
 
 		cloudResponse := &Cloud{
@@ -121,11 +100,7 @@
 		test.That(t, err, test.ShouldBeNil)
 		defer clearCache(robotPartID)
 
-<<<<<<< HEAD
-		fakeServer, cleanup := setupFakeServer(t)
-=======
 		fakeServer, cleanup := testutils.NewFakeCloudServer(t, ctx, logger)
->>>>>>> 3ec43950
 		defer cleanup()
 		fakeServer.FailOnConfigAndCertsWith(context.DeadlineExceeded)
 		fakeServer.StoreDeviceConfig(robotPartID, nil, nil)
